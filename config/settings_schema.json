[
  {
<<<<<<< HEAD
    "name": "theme_info",
    "theme_name": "VoidBloom",
    "theme_version": "1.0.0",
    "theme_author": "CrisisCore Systems",
    "theme_documentation_url": "https://github.com/CrisisCore-Systems/CyberCore",
    "theme_support_url": "https://github.com/CrisisCore-Systems/CyberCore/issues"
=======
    "name": "Theme Information",
    "settings": [
      {
        "type": "paragraph",
        "content": "VoidBloom Neural Forge v2.2.1"
      },
      {
        "type": "paragraph",
        "content": "A quantum-entangled theme exploring the void between technology and imagination."
      }
    ]
>>>>>>> f826fd94
  },
  {
    "name": "Quantum Core Settings",
    "settings": [
      {
        "type": "select",
        "id": "mutation_profile",
        "label": "Mutation Profile",
        "options": [
          {
            "value": "CyberLotus",
            "label": "CyberLotus (Balanced)"
          },
          {
            "value": "ObsidianBloom",
            "label": "ObsidianBloom (High Contrast)"
          },
          {
            "value": "VoidBloom",
            "label": "VoidBloom (Intense)"
          }
        ],
        "default": "CyberLotus",
        "info": "Defines the core personality of your store's quantum aesthetic"
      },
      {
        "type": "range",
        "id": "quantum_intensity",
        "min": 0,
        "max": 1,
        "step": 0.1,
        "unit": "x",
        "label": "Quantum Effect Intensity",
        "default": 0.7,
        "info": "Controls the intensity of visual glitch effects throughout the site"
      },
      {
        "type": "checkbox",
        "id": "animation_reduce_motion",
        "label": "Reduce motion effects",
        "default": false,
        "info": "Improves accessibility by reducing intense animations"
      }
    ]
  },
  {
    "name": "Color System",
    "settings": [
      {
        "type": "color",
        "id": "color_void_primary",
        "label": "Void Primary",
        "default": "#0f0f1a",
        "info": "Primary background color"
      },
      {
        "type": "color",
        "id": "color_void_secondary",
        "label": "Void Secondary",
        "default": "#1a1a2e",
        "info": "Secondary background color for elements"
      },
      {
        "type": "color",
        "id": "color_neural_primary",
        "label": "Neural Primary",
        "default": "#7f00ff",
        "info": "Primary accent color"
      },
      {
        "type": "color",
        "id": "color_neural_secondary",
        "label": "Neural Secondary",
        "default": "#00c2ff",
        "info": "Secondary accent color"
      },
      {
        "type": "color",
        "id": "color_text_primary",
        "label": "Text Primary",
        "default": "#ffffff",
        "info": "Primary text color"
      },
      {
        "type": "color",
        "id": "color_text_secondary",
        "label": "Text Secondary",
        "default": "#a0a0b8",
        "info": "Secondary text color"
      }
    ]
  },
  {
    "name": "Typography",
    "settings": [
      {
        "type": "font_picker",
        "id": "font_heading",
        "label": "Heading Font",
        "default": "mono",
        "info": "Used for all headings"
      },
      {
        "type": "font_picker",
        "id": "font_body",
        "label": "Body Font",
        "default": "sans-serif",
        "info": "Used for body text and navigation"
      },
      {
        "type": "range",
        "id": "type_base_size",
        "min": 14,
        "max": 18,
        "step": 1,
        "unit": "px",
        "label": "Base Font Size",
        "default": 16,
        "info": "Base size for body text"
      }
    ]
  },
  {
<<<<<<< HEAD
    "name": "Trauma Settings",
    "settings": [
      {
        "type": "select",
        "id": "default_trauma_type",
        "label": "Default Trauma Pattern",
        "options": [
          {
            "value": "recursion",
            "label": "Recursion"
          },
          {
            "value": "fragmentation",
            "label": "Fragmentation"
          },
          {
            "value": "surveillance",
            "label": "Surveillance"
          },
          {
            "value": "displacement",
            "label": "Displacement"
          },
          {
            "value": "dissolution",
            "label": "Dissolution"
          }
        ],
        "default": "recursion"
      },
      {
        "type": "range",
        "id": "trauma_intensity",
        "min": 0,
        "max": 1,
        "step": 0.1,
        "label": "Trauma Intensity",
        "default": 0.5
      },
      {
        "type": "select",
        "id": "default_memory_phase",
        "label": "Default Memory Phase",
        "options": [
          {
            "value": "dormant",
            "label": "Dormant"
          },
          {
            "value": "active",
            "label": "Active"
          },
          {
            "value": "cascading",
            "label": "Cascading"
          }
        ],
        "default": "dormant"
      }
    ]
  },
  {
    "name": "Quantum Effects",
    "settings": [
      {
        "type": "checkbox",
        "id": "enable_quantum_effects",
        "label": "Enable Quantum Effects",
        "default": true
      },
      {
        "type": "checkbox",
        "id": "enable_trauma_encoding",
        "label": "Enable Trauma Encoding",
        "default": true
      },
      {
        "type": "checkbox",
        "id": "enable_webgl_effects",
        "label": "Enable WebGL Effects",
        "default": true,
        "info": "May impact performance on older devices"
      },
      {
        "type": "checkbox",
        "id": "reduce_motion",
        "label": "Reduce Motion",
        "default": false,
        "info": "Reduces animations for accessibility"
=======
    "name": "Header",
    "settings": [
      {
        "type": "image_picker",
        "id": "logo",
        "label": "Logo"
      },
      {
        "type": "range",
        "id": "logo_max_width",
        "min": 50,
        "max": 300,
        "step": 10,
        "unit": "px",
        "label": "Logo Max Width",
        "default": 160
      },
      {
        "type": "link_list",
        "id": "main_menu",
        "label": "Main Menu",
        "default": "main-menu"
      },
      {
        "type": "select",
        "id": "glitch_level",
        "label": "Glitch Effect Level",
        "options": [
          {
            "value": "none",
            "label": "None"
          },
          {
            "value": "light",
            "label": "Light"
          },
          {
            "value": "medium",
            "label": "Medium"
          },
          {
            "value": "heavy",
            "label": "Heavy"
          }
        ],
        "default": "medium",
        "info": "Controls the intensity of the glitch effect on your header elements"
      },
      {
        "type": "checkbox",
        "id": "sticky_header",
        "label": "Use sticky header",
        "default": true,
        "info": "Header stays at the top as visitor scrolls"
>>>>>>> f826fd94
      }
    ]
  },
  {
    "name": "Footer",
    "settings": [
      {
        "type": "image_picker",
        "id": "footer_logo",
        "label": "Footer Logo"
      },
      {
        "type": "text",
        "id": "footer_tagline",
        "label": "Footer Tagline",
        "default": "Exploring the void between technology and imagination."
      },
      {
        "type": "text",
        "id": "footer_menu_heading",
        "label": "Primary Menu Heading",
        "default": "Navigation"
      },
      {
        "type": "link_list",
        "id": "footer_menu",
        "label": "Footer Menu",
        "default": "footer"
      },
      {
        "type": "text",
        "id": "footer_secondary_menu_heading",
        "label": "Secondary Menu Heading",
        "default": "Information"
      },
      {
        "type": "link_list",
        "id": "footer_secondary_menu",
        "label": "Secondary Footer Menu"
      },
      {
        "type": "text",
        "id": "newsletter_heading",
        "label": "Newsletter Heading",
        "default": "Join Our Network"
      },
      {
        "type": "text",
        "id": "newsletter_text",
        "label": "Newsletter Text",
        "default": "Subscribe to receive updates, access to exclusive deals, and more."
      },
      {
        "type": "text",
        "id": "newsletter_placeholder",
        "label": "Email Placeholder",
        "default": "Your email"
      },
      {
        "type": "text",
        "id": "newsletter_button",
        "label": "Subscribe Button Text",
        "default": "Subscribe"
      },
      {
        "type": "url",
        "id": "social_twitter_link",
        "label": "Twitter URL"
      },
      {
        "type": "url",
        "id": "social_facebook_link",
        "label": "Facebook URL"
      },
      {
        "type": "url",
        "id": "social_instagram_link",
        "label": "Instagram URL"
      },
      {
        "type": "url",
        "id": "social_youtube_link",
        "label": "YouTube URL"
      },
      {
        "type": "text",
        "id": "copyright_text",
        "label": "Copyright Text",
        "default": "All rights reserved."
      },
      {
        "type": "checkbox",
        "id": "show_payment_icons",
        "label": "Show payment icons",
        "default": true
      }
    ]
  },
  {
    "name": "Product Page",
    "settings": [
      {
        "type": "select",
        "id": "product_image_layout",
        "label": "Product Image Layout",
        "options": [
          {
            "value": "stacked",
            "label": "Stacked"
          },
          {
            "value": "thumbnails",
            "label": "Thumbnails"
          },
          {
            "value": "slider",
            "label": "Slider"
          }
        ],
        "default": "slider"
      },
      {
        "type": "checkbox",
        "id": "enable_image_zoom",
        "label": "Enable image zoom",
        "default": true
      },
      {
        "type": "checkbox",
        "id": "show_quantity_selector",
        "label": "Show quantity selector",
        "default": true
      },
      {
        "type": "checkbox",
        "id": "product_show_vendor",
        "label": "Show product vendor",
        "default": true
      },
      {
        "type": "checkbox",
        "id": "enable_payment_button",
        "label": "Show dynamic checkout button",
        "info": "Lets customers check out directly using a payment method they have stored with Shop Pay, Google Pay, etc.",
        "default": true
      },
      {
        "type": "checkbox",
        "id": "show_quantum_badge",
        "label": "Show Quantum Profile badge",
        "default": true,
        "info": "Displays a badge showing product's quantum resonance profile"
      },
      {
        "type": "checkbox",
        "id": "enable_neural_recommendations",
        "label": "Enable neural recommendations",
        "default": true,
        "info": "Shows quantum-matched product recommendations"
      },
      {
        "type": "range",
        "id": "neural_matches_count",
        "min": 2,
        "max": 8,
        "step": 1,
        "label": "Number of neural matches to show",
        "default": 4
      }
    ]
  },
  {
    "name": "Collection Page",
    "settings": [
      {
        "type": "select",
        "id": "collection_layout",
        "label": "Collection Layout",
        "options": [
          {
            "value": "grid",
            "label": "Grid"
          },
          {
            "value": "list",
            "label": "List"
          },
          {
            "value": "neural_grid",
            "label": "Neural Grid (Dynamic)"
          }
        ],
        "default": "neural_grid"
      },
      {
        "type": "range",
        "id": "products_per_page",
        "min": 8,
        "max": 48,
        "step": 4,
        "label": "Products per page",
        "default": 16
      },
      {
        "type": "range",
        "id": "products_per_row",
        "min": 2,
        "max": 5,
        "step": 1,
        "label": "Products per row",
        "default": 4
      },
      {
        "type": "checkbox",
        "id": "collection_show_vendor",
        "label": "Show product vendor",
        "default": false
      },
      {
        "type": "checkbox",
        "id": "show_quantum_depth",
        "label": "Show quantum depth effect",
        "default": true,
        "info": "Adds a depth effect to product cards based on quantum profile"
      },
      {
        "type": "checkbox",
        "id": "enable_quick_add",
        "label": "Enable quick add",
        "default": true,
        "info": "Add to cart without leaving collection page"
      },
      {
        "type": "checkbox",
        "id": "enable_filtering",
        "label": "Enable filtering",
        "default": true
      },
      {
        "type": "checkbox",
        "id": "enable_sorting",
        "label": "Enable sorting",
        "default": true
      },
      {
        "type": "checkbox",
        "id": "quantum_resonance_sort",
        "label": "Enable quantum resonance sorting",
        "default": true,
        "info": "Sorts products based on user's quantum profile match"
      }
    ]
  },
  {
    "name": "Cart",
    "settings": [
      {
        "type": "select",
        "id": "cart_type",
        "label": "Cart Type",
        "options": [
          {
            "value": "drawer",
            "label": "Drawer"
          },
          {
            "value": "page",
            "label": "Page"
          }
        ],
        "default": "drawer"
      },
      {
        "type": "checkbox",
        "id": "enable_cart_notes",
        "label": "Enable cart notes",
        "default": true
      },
      {
        "type": "checkbox",
        "id": "enable_quantum_upsell",
        "label": "Enable quantum upsells",
        "default": true,
        "info": "Shows neurally-matched complementary products"
      },
      {
        "type": "checkbox",
        "id": "enable_estimated_shipping",
        "label": "Show estimated shipping",
        "default": true
      },
      {
        "type": "url",
        "id": "empty_cart_redirect",
        "label": "Empty cart redirect URL",
        "info": "Where to send customers when cart is empty (leave blank for default)"
      }
    ]
  },
  {
    "name": "Advanced",
    "settings": [
      {
        "type": "checkbox",
        "id": "enable_quantum_layer",
        "label": "Enable Quantum Layer",
        "default": true,
        "info": "Activates advanced visual effects and personalization"
      },
      {
        "type": "textarea",
        "id": "custom_neural_code",
        "label": "Custom Neural Code",
        "info": "Add custom JavaScript for neural integrations (advanced)"
      },
      {
        "type": "checkbox",
        "id": "enable_lazy_loading",
        "label": "Enable lazy loading",
        "default": true
      },
      {
        "type": "checkbox",
        "id": "enable_predictive_search",
        "label": "Enable predictive search",
        "default": true
      },
      {
        "type": "checkbox",
        "id": "enable_async_assets",
        "label": "Load JavaScript asynchronously",
        "default": true
      },
      {
        "type": "text",
        "id": "google_analytics_id",
        "label": "Google Analytics ID"
      },
      {
        "type": "text",
        "id": "facebook_pixel_id",
        "label": "Facebook Pixel ID"
      },
      {
        "type": "textarea",
        "id": "custom_css",
        "label": "Custom CSS",
        "info": "Add custom CSS to customize your theme"
      }
    ]
  }
]<|MERGE_RESOLUTION|>--- conflicted
+++ resolved
@@ -1,14 +1,11 @@
 [
   {
-<<<<<<< HEAD
     "name": "theme_info",
     "theme_name": "VoidBloom",
     "theme_version": "1.0.0",
     "theme_author": "CrisisCore Systems",
     "theme_documentation_url": "https://github.com/CrisisCore-Systems/CyberCore",
-    "theme_support_url": "https://github.com/CrisisCore-Systems/CyberCore/issues"
-=======
-    "name": "Theme Information",
+    "theme_support_url": "https://github.com/CrisisCore-Systems/CyberCore/issues",
     "settings": [
       {
         "type": "paragraph",
@@ -19,7 +16,6 @@
         "content": "A quantum-entangled theme exploring the void between technology and imagination."
       }
     ]
->>>>>>> f826fd94
   },
   {
     "name": "Quantum Core Settings",
@@ -143,7 +139,6 @@
     ]
   },
   {
-<<<<<<< HEAD
     "name": "Trauma Settings",
     "settings": [
       {
@@ -233,7 +228,67 @@
         "label": "Reduce Motion",
         "default": false,
         "info": "Reduces animations for accessibility"
-=======
+      }
+    ]
+  },
+  {
+    "name": "VoidBloom System Settings",
+    "settings": [
+      {
+        "type": "text",
+        "id": "archive_name",
+        "label": "Memory Archive Name",
+        "default": "VoidBloom Memorywear"
+      },
+      {
+        "type": "color",
+        "id": "primary_trauma_color",
+        "label": "Primary Trauma Encoding Color",
+        "default": "#580A87"
+      },
+      {
+        "type": "select",
+        "id": "default_memory_phase",
+        "label": "Default Memory Phase",
+        "options": [
+          { "value": "cyber-lotus", "label": "Cyber Lotus" },
+          { "value": "alien-flora", "label": "Alien Flora" },
+          { "value": "rolling-virus", "label": "Rolling Virus" }
+        ],
+        "default": "cyber-lotus"
+      },
+      {
+        "type": "range",
+        "id": "trauma_intensity",
+        "min": 0.1,
+        "max": 1.0,
+        "step": 0.1,
+        "label": "Default Trauma Intensity",
+        "default": 0.6
+      },
+      {
+        "type": "checkbox",
+        "id": "enable_trauma_encoding",
+        "label": "Enable Trauma Encoding",
+        "default": true
+      },
+      {
+        "type": "select",
+        "id": "default_trauma_type",
+        "label": "Default Trauma Type",
+        "options": [
+          { "value": "abandonment", "label": "Abandonment" },
+          { "value": "fragmentation", "label": "Fragmentation" },
+          { "value": "recursion", "label": "Recursion" },
+          { "value": "surveillance", "label": "Surveillance" },
+          { "value": "displacement", "label": "Displacement" },
+          { "value": "dissolution", "label": "Dissolution" }
+        ],
+        "default": "recursion"
+      }
+    ]
+  },
+  {
     "name": "Header",
     "settings": [
       {
@@ -288,7 +343,6 @@
         "label": "Use sticky header",
         "default": true,
         "info": "Header stays at the top as visitor scrolls"
->>>>>>> f826fd94
       }
     ]
   },
